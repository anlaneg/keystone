--- conflicted
+++ resolved
@@ -1,18 +1,8 @@
-<<<<<<< HEAD
 import logging
 import os
 import unittest
 from lxml import etree
-
 MODULE_EXTENSIONS = set('.py'.split())
-=======
-#TODO (India Team) Need to modify this script
-import logging
-import os
-import unittest
-
-MODULE_EXTENSIONS = set('.py .pyc .pyo'.split())
->>>>>>> fdc8f67b
 
 def unit_test_extractor(tup, path, filenames):
     """Pull ``unittest.TestSuite``s from modules in path
@@ -58,11 +48,5 @@
     logging.basicConfig(level=logging.WARN)
     package_path = os.path.dirname(os.path.abspath(__file__))
     suites = get_test_suites(package_path)
-<<<<<<< HEAD
-    #print suites
     for suite in suites:
-        unittest.TextTestRunner(verbosity=1).run(suite)
-=======
-    for suite in suites:
-        unittest.TextTestRunner(verbosity=2).run(suite)
->>>>>>> fdc8f67b
+        unittest.TextTestRunner(verbosity=1).run(suite)